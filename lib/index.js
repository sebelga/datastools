'use strict';

const is = require('is');
const Schema = require('./schema');
const Model = require('./model');
const Queries = require('./queries');
const defaultValues = require('./helpers/defaultValues');
const datastoreSerializer = require('./serializer').Datastore;

const pkg = require('../package.json');

class Gstore {
    constructor() {
        this.models = {};
        this.modelSchemas = {};
        this.options = {};
        this.Schema = Schema;
        this.Queries = Queries;
        this._defaultValues = defaultValues;
        this._pkgVersion = pkg.version;
    }

    // Connect to Google Datastore instance
    connect(ds) {
        if (ds.constructor.name !== 'Datastore') {
            throw new Error('A Datastore instances required on connect');
        }
        this._ds = ds;
    }

    /**
     * Defines a Model and retreives it
     * @param name
     * @param schema
     * @param skipInit
     */
    model(name, schema, skipInit) {
        if (is.object(schema) && !(schema.instanceOfSchema)) {
            schema = new Schema(schema);
        }

        let options;
        if (skipInit && is.object(skipInit)) {
            options = skipInit;
            skipInit = true;
        } else {
            options = {};
        }

        // look up schema in cache
        if (!this.modelSchemas[name]) {
            if (schema) {
                // cache it so we only apply plugins once
                this.modelSchemas[name] = schema;
            } else {
                throw new Error(`Schema ${name} missing`);
            }
        }

        // we might be passing a different schema for
        // an existing model name. in this case don't read from cache.
        if (this.models[name] && options.cache !== false) {
            if (schema && schema.instanceOfSchema && schema !== this.models[name].schema) {
                throw new Error(`Trying to override ${name} Model Schema`);
            }
            return this.models[name];
        }

        const model = Model.compile(name, schema, this);

        // if (!skipInit) {
        //     model.init();
        // }

        if (options.cache === false) {
            return model;
        }

        this.models[name] = model;

        return this.models[name];
    }

    /**
     * Alias to gcloud datastore Transaction method
     */
    transaction() {
        return this._ds.transaction();
    }

    /**
     * Return an array of model names created on this instance of Gstore
     * @returns {Array}
     */
    modelNames() {
        const names = Object.keys(this.models);
        return names;
    }

<<<<<<< HEAD
    save(...args) {
=======
    save() {
        const args = Array.prototype.slice.apply(arguments);

>>>>>>> ac256263
        if (args.length > 0 && !is.fn(args[0])) {
            // convert entity instance to Datastore format
            args[0] = datastoreSerializer.entitiesToDatastore(args[0]);
        }
<<<<<<< HEAD
        return this._ds.save(...args);
=======
        return this._ds.save.apply(this._ds, args);
>>>>>>> ac256263
    }

    /**
     * Expose the defaultValues constants
     */
    get defaultValues() {
        return this._defaultValues;
    }

    get version() {
        return this._pkgVersion;
    }

    get ds() {
        return this._ds;
    }
}

module.exports = exports = new Gstore();<|MERGE_RESOLUTION|>--- conflicted
+++ resolved
@@ -97,22 +97,14 @@
         return names;
     }
 
-<<<<<<< HEAD
-    save(...args) {
-=======
     save() {
         const args = Array.prototype.slice.apply(arguments);
 
->>>>>>> ac256263
         if (args.length > 0 && !is.fn(args[0])) {
             // convert entity instance to Datastore format
             args[0] = datastoreSerializer.entitiesToDatastore(args[0]);
         }
-<<<<<<< HEAD
-        return this._ds.save(...args);
-=======
         return this._ds.save.apply(this._ds, args);
->>>>>>> ac256263
     }
 
     /**
