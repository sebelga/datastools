--- conflicted
+++ resolved
@@ -168,23 +168,12 @@
             ds.save.restore();
         });
 
-<<<<<<< HEAD
-        it('should call datastore save passing the arguments', () => {
-            const args = [[1, 2, 3]];
-
-            return gstore.save(...args).then(() => {
-                expect(ds.save.called).equal(true);
-                expect(ds.save.getCall(0).args).deep.equal(args);
-            });
-        });
-=======
         it('should call datastore save passing the arguments', () => (
             gstore.save([1, 2, 3]).then(() => {
                 expect(ds.save.called).equal(true);
                 expect(ds.save.getCall(0).args).deep.equal([[1, 2, 3]]);
             })
         ));
->>>>>>> ac256263
 
         it('should convert entity instances to datastore Format', () => {
             const model1 = new ModelInstance({ name: 'John' });
@@ -201,14 +190,7 @@
         it('should also work with a callback', () => {
             ds.save.restore();
 
-<<<<<<< HEAD
-            sinon.stub(ds, 'save', (...args) => {
-                const cb = args.pop();
-                return cb();
-            });
-=======
             sinon.stub(ds, 'save', (entity, cb) => cb());
->>>>>>> ac256263
 
             const model = new ModelInstance({ name: 'John' });
 
@@ -220,18 +202,10 @@
             });
         });
 
-<<<<<<< HEAD
-        it('should forward if no arguments', () => {
-            return gstore.save().then(() => {
-                expect(ds.save.getCall(0).args.length).equal(0);
-            });
-        });
-=======
         it('should forward if no arguments', () => (
             gstore.save().then(() => {
                 expect(ds.save.getCall(0).args.length).equal(0);
             })
         ));
->>>>>>> ac256263
     });
 });