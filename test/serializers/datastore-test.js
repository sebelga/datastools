--- conflicted
+++ resolved
@@ -53,24 +53,7 @@
             };
         })
 
-<<<<<<< HEAD
-        it('for legacy datastore format (< 0.5.0)', () => {
-            var serialized = datastoreSerializer.fromDatastore.call(ModelInstance, legacyDatastoreMock);
-            
-            expect(serialized.id).equal(legacyDatastoreMock.key.id);
-            expect(serialized.email).not.exist;
-
-            // Apart from the id (correctly added) and the email
-            // (correctly removed from read:false) everything else should be the same
-            delete legacyDatastoreMock.data.email;
-            delete serialized.id;
-            expect(serialized).deep.equal(legacyDatastoreMock.data);
-        });
-
-        it ('for new datastore format, adding Symbol("KEY") id to entity', () => {
-=======
         it ('and add Symbol("KEY") id to entity', () => {
->>>>>>> 1f6244f8
             var serialized = datastoreSerializer.fromDatastore.call(ModelInstance, datastoreMock);
 
             //expect(serialized).equal = datastoreMock;
@@ -80,12 +63,6 @@
 
         it('accepting "readAll" param', () => {
             var serialized = datastoreSerializer.fromDatastore.call(ModelInstance, datastoreMock, true);
-
-            expect(serialized.email).exist;
-        });
-        
-        it('accepting "readAll" param (legacy)', () => {
-            var serialized = datastoreSerializer.fromDatastore.call(ModelInstance, legacyDatastoreMock, true);
 
             expect(serialized.email).exist;
         });
