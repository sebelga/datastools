--- conflicted
+++ resolved
@@ -876,8 +876,6 @@
 
             expect(fn).to.throw(Error);
         });
-<<<<<<< HEAD
-=======
 
         it("should result in model objects for a model query", function(done) {
             let query = ModelInstance.modelQuery()
@@ -892,7 +890,6 @@
             });
         });
     });
->>>>>>> edec0661
 
         it("should result in model objects for a model query", function(done) {
             let query = ModelInstance.modelQuery()
