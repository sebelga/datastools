{
  "name": "datastools",
  "version": "0.0.1",
  "description": "Datastools is a Google Datastore Entity Models tools",
  "main": "index.js",
  "scripts": {
    "test": "mocha test --recursive",
    "coverage": "istanbul cover _mocha -- -R spec --recursive",
<<<<<<< HEAD
    "coverageBadge": "istanbul cover _mocha --report lcovonly -- -R spec --recursive && cat ./coverage/lcov.info | ./node_modules/coveralls/bin/coveralls.js && rm -rf ./coverage"
=======
    "coveralls": "istanbul cover _mocha --report lcovonly -- -R spec --recursive && cat ./coverage/lcov.info | ./node_modules/coveralls/bin/coveralls.js && rm -rf ./coverage"
>>>>>>> de18f44c
  },
  "keywords": [
    "Google Datastore",
    "Node JS"
  ],
  "repository": {
    "type": "git",
    "url": "https://github.com/sebelga/datastools.git"
  },
  "author": "Sébastien Loix",
  "license": "ISC",
  "dependencies": {
    "async": "^2.0.0-rc.5",
    "extend": "^3.0.0",
    "gcloud": "0.34.0",
    "hooks-fixed": "^1.1.0",
    "is": "^3.1.0",
    "kareem": "^1.1.0",
    "moment": "^2.13.0",
    "regexp-clone": "0.0.1",
    "validator": "^5.2.0"
  },
  "devDependencies": {
    "babel-cli": "^6.9.0",
    "babel-preset-es2015": "^6.9.0",
    "chai": "^3.5.0",
    "coveralls": "^2.11.9",
    "istanbul": "^0.4.3",
    "mocha": "^2.4.5",
    "mocha-lcov-reporter": "^1.2.0",
    "nconf": "^0.8.4",
    "sinon": "^1.17.4"
  }
}<|MERGE_RESOLUTION|>--- conflicted
+++ resolved
@@ -6,11 +6,7 @@
   "scripts": {
     "test": "mocha test --recursive",
     "coverage": "istanbul cover _mocha -- -R spec --recursive",
-<<<<<<< HEAD
-    "coverageBadge": "istanbul cover _mocha --report lcovonly -- -R spec --recursive && cat ./coverage/lcov.info | ./node_modules/coveralls/bin/coveralls.js && rm -rf ./coverage"
-=======
     "coveralls": "istanbul cover _mocha --report lcovonly -- -R spec --recursive && cat ./coverage/lcov.info | ./node_modules/coveralls/bin/coveralls.js && rm -rf ./coverage"
->>>>>>> de18f44c
   },
   "keywords": [
     "Google Datastore",
