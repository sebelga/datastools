{
<<<<<<< HEAD
    "name": "gstore-node",
    "version": "2.1.3",
    "description": "gstore-node is a Google Datastore Entity Models tools",
    "main": "index.js",
    "scripts": {
        "lint": "./node_modules/eslint/bin/eslint.js ./lib && eslint ./test",
        "pretest": "npm run lint",
        "test": "mocha test --recursive",
        "coverage": "istanbul cover ./node_modules/mocha/bin/_mocha -- -R spec --recursive",
        "coveralls": "istanbul cover _mocha --report lcovonly -- -R spec --recursive && cat ./coverage/lcov.info | ./node_modules/coveralls/bin/coveralls.js && rm -rf ./coverage"
=======
  "name": "gstore-node",
  "version": "2.1.4",
  "description": "gstore-node is a Google Datastore Entity Models tools",
  "main": "index.js",
  "scripts": {
    "lint": "./node_modules/eslint/bin/eslint.js ./lib && eslint ./test",
    "pretest": "npm run lint",
    "test": "mocha test --recursive",
    "coverage": "istanbul cover ./node_modules/mocha/bin/_mocha -- -R spec --recursive",
    "coveralls": "istanbul cover _mocha --report lcovonly -- -R spec --recursive && cat ./coverage/lcov.info | ./node_modules/coveralls/bin/coveralls.js && rm -rf ./coverage"
  },
  "engines": {
    "node": ">=4.0"
  },
  "keywords": [
    "google datastore",
    "gcloud node",
    "google app engine",
    "node.js"
  ],
  "repository": {
    "type": "git",
    "url": "https://github.com/sebelga/gstore-node.git"
  },
  "author": "Sébastien Loix",
  "contributors": [
    {
      "name": "Sébastien Loix",
      "email": "sabee77@gmail.com",
      "url": "https://github.com/sebelga"
>>>>>>> 1d146ca3
    },
    "engines": {
        "node": ">=4.0"
    },
    "keywords": [
        "google datastore",
        "gcloud node",
        "google app engine",
        "node.js"
    ],
    "repository": {
        "type": "git",
        "url": "https://github.com/sebelga/gstore-node.git"
    },
    "author": "Sébastien Loix",
    "contributors": [
        {
            "name": "Sébastien Loix",
            "email": "sabee77@gmail.com",
            "url": "https://github.com/sebelga"
        },
        {
            "name": "Micah Allen",
            "url": "https://github.com/micaww"
        },
        {
            "name": "Ricardo Machado",
            "url": "https://github.com/mAiNiNfEcTiOn"
        },
        {
            "name": "jfbenckhuijsen",
            "url": "https://github.com/jfbenckhuijsen"
        }
    ],
    "license": "ISC",
    "dependencies": {
        "arrify": "^1.0.1",
        "extend": "^3.0.1",
        "is": "^3.2.1",
        "moment": "^2.20.1",
        "promised-hooks": "^3.0.0",
        "validator": "^9.2.0"
    },
    "devDependencies": {
        "@google-cloud/datastore": "1.3.3",
        "babel-cli": "^6.26.0",
        "babel-preset-es2015": "^6.24.1",
        "chai": "^3.5.0",
        "coveralls": "^2.11.9",
        "dataloader": "1.3.0",
        "eslint": "^4.16.0",
        "eslint-config-airbnb-base": "^12.1.0",
        "eslint-import-resolver-webpack": "^0.8.4",
        "eslint-plugin-import": "^2.8.0",
        "eslint-plugin-mocha": "^4.11.0",
        "istanbul": "^0.4.5",
        "joi": "^13.1.1",
        "mocha": "^4.0.1",
        "mocha-lcov-reporter": "^1.3.0",
        "nconf": "^0.10.0",
        "sinon": "^4.2.0"
    }
}<|MERGE_RESOLUTION|>--- conflicted
+++ resolved
@@ -1,7 +1,6 @@
 {
-<<<<<<< HEAD
     "name": "gstore-node",
-    "version": "2.1.3",
+    "version": "2.1.4",
     "description": "gstore-node is a Google Datastore Entity Models tools",
     "main": "index.js",
     "scripts": {
@@ -10,38 +9,6 @@
         "test": "mocha test --recursive",
         "coverage": "istanbul cover ./node_modules/mocha/bin/_mocha -- -R spec --recursive",
         "coveralls": "istanbul cover _mocha --report lcovonly -- -R spec --recursive && cat ./coverage/lcov.info | ./node_modules/coveralls/bin/coveralls.js && rm -rf ./coverage"
-=======
-  "name": "gstore-node",
-  "version": "2.1.4",
-  "description": "gstore-node is a Google Datastore Entity Models tools",
-  "main": "index.js",
-  "scripts": {
-    "lint": "./node_modules/eslint/bin/eslint.js ./lib && eslint ./test",
-    "pretest": "npm run lint",
-    "test": "mocha test --recursive",
-    "coverage": "istanbul cover ./node_modules/mocha/bin/_mocha -- -R spec --recursive",
-    "coveralls": "istanbul cover _mocha --report lcovonly -- -R spec --recursive && cat ./coverage/lcov.info | ./node_modules/coveralls/bin/coveralls.js && rm -rf ./coverage"
-  },
-  "engines": {
-    "node": ">=4.0"
-  },
-  "keywords": [
-    "google datastore",
-    "gcloud node",
-    "google app engine",
-    "node.js"
-  ],
-  "repository": {
-    "type": "git",
-    "url": "https://github.com/sebelga/gstore-node.git"
-  },
-  "author": "Sébastien Loix",
-  "contributors": [
-    {
-      "name": "Sébastien Loix",
-      "email": "sabee77@gmail.com",
-      "url": "https://github.com/sebelga"
->>>>>>> 1d146ca3
     },
     "engines": {
         "node": ">=4.0"
