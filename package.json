{
  "name": "gstore-node",
  "version": "0.8.0",
  "description": "gstore-node is a Google Datastore Entity Models tools",
  "main": "index.js",
  "scripts": {
<<<<<<< HEAD
    "lint": "eslint ./lib && eslint ./test",
=======
    "lint": "./node_modules/eslint/bin/eslint.js ./lib && eslint ./test",
>>>>>>> 318c459d
    "pretest": "npm run lint",
    "test": "mocha test --recursive",
    "coverage": "istanbul cover _mocha -- -R spec --recursive",
    "coveralls": "istanbul cover _mocha --report lcovonly -- -R spec --recursive && cat ./coverage/lcov.info | ./node_modules/coveralls/bin/coveralls.js && rm -rf ./coverage"
  },
  "engines": {
    "node": ">=4.0"
  },
  "keywords": [
    "google datastore",
    "gcloud node",
    "google app engine",
    "node.js"
  ],
  "repository": {
    "type": "git",
    "url": "https://github.com/sebelga/gstore-node.git"
  },
  "author": "Sébastien Loix",
  "contributors": [
    {
      "name": "Sébastien Loix",
      "email": "sabee77@gmail.com",
      "url": "https://github.com/sebelga"
    },
    {
      "name": "Micah Allen",
      "url": "https://github.com/micaww"
    },
    {
      "name": "jfbenckhuijsen",
      "url": "https://github.com/jfbenckhuijsen"
    }
  ],
  "license": "ISC",
  "dependencies": {
    "@google-cloud/datastore": "^0.5.0",
    "arrify": "^1.0.1",
    "extend": "^3.0.0",
    "is": "^3.1.0",
    "moment": "^2.16.0",
    "promised-hooks": "^1.1.0",
    "validator": "^6.1.0"
  },
  "devDependencies": {
    "babel-cli": "^6.9.0",
    "babel-preset-es2015": "^6.9.0",
    "chai": "^3.5.0",
    "coveralls": "^2.11.9",
    "eslint": "^3.10.0",
<<<<<<< HEAD
    "eslint-config-airbnb": "^13.0.0",
=======
    "eslint-config-airbnb-base": "^10.0.1",
>>>>>>> 318c459d
    "eslint-plugin-import": "^2.2.0",
    "eslint-plugin-mocha": "^4.7.0",
    "istanbul": "^0.4.3",
    "mocha": "^3.1.2",
    "mocha-lcov-reporter": "^1.2.0",
    "nconf": "^0.8.4",
    "sinon": "^1.17.4",
    "sinon-as-promised": "^4.0.2"
  }
}<|MERGE_RESOLUTION|>--- conflicted
+++ resolved
@@ -4,11 +4,7 @@
   "description": "gstore-node is a Google Datastore Entity Models tools",
   "main": "index.js",
   "scripts": {
-<<<<<<< HEAD
-    "lint": "eslint ./lib && eslint ./test",
-=======
     "lint": "./node_modules/eslint/bin/eslint.js ./lib && eslint ./test",
->>>>>>> 318c459d
     "pretest": "npm run lint",
     "test": "mocha test --recursive",
     "coverage": "istanbul cover _mocha -- -R spec --recursive",
@@ -59,11 +55,7 @@
     "chai": "^3.5.0",
     "coveralls": "^2.11.9",
     "eslint": "^3.10.0",
-<<<<<<< HEAD
-    "eslint-config-airbnb": "^13.0.0",
-=======
     "eslint-config-airbnb-base": "^10.0.1",
->>>>>>> 318c459d
     "eslint-plugin-import": "^2.2.0",
     "eslint-plugin-mocha": "^4.7.0",
     "istanbul": "^0.4.3",
